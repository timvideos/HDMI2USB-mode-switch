--- conflicted
+++ resolved
@@ -23,13 +23,8 @@
 	make reload
 
 check:
-<<<<<<< HEAD
 	@for RULE in *.rules; do \
-		echo -n "Checking $$RULE.."; \
-=======
-	@for RULE in *-hdmi2usb*.rules; do \
 		echo -n "Checking installed $$RULE.."; \
->>>>>>> 465b2583
 		[ -e /etc/udev/rules.d/$$RULE ] || exit 1; \
 		diff -u $$RULE /etc/udev/rules.d/$$RULE || exit 1; \
 		echo " Good!"; \
